[package]
name = "wrappers"
version = "0.3.1"
edition = "2021"
publish = false

[lib]
crate-type = ["cdylib"]

[features]
default = ["cshim", "pg15"]
cshim = ["pgrx/cshim"]
pg14 = ["pgrx/pg14", "pgrx-tests/pg14", "supabase-wrappers/pg14"]
pg15 = ["pgrx/pg15", "pgrx-tests/pg15", "supabase-wrappers/pg15"]
pg16 = ["pgrx/pg16", "pgrx-tests/pg16", "supabase-wrappers/pg16"]
pg_test = []

helloworld_fdw = []
bigquery_fdw = [
    "gcp-bigquery-client",
    "serde_json",
    "serde",
    "wiremock",
    "futures",
    "yup-oauth2",
    "thiserror",
]
clickhouse_fdw = ["clickhouse-rs", "chrono", "chrono-tz", "regex", "thiserror"]
stripe_fdw = [
    "http",
    "reqwest",
    "reqwest-middleware",
    "reqwest-retry",
    "serde_json",
    "thiserror",
    "url",
]
firebase_fdw = [
    "reqwest",
    "reqwest-middleware",
    "reqwest-retry",
    "serde_json",
    "yup-oauth2",
    "regex",
    "thiserror",
]
s3_fdw = [
    "reqwest",
    "reqwest-middleware",
    "reqwest-retry",
    "aws-config",
    "aws-sdk-s3",
    "aws-smithy-http",
    "aws-smithy-runtime-api",
    "tokio",
    "tokio-util",
    "csv",
    "async-compression",
    "serde_json",
    "http",
    "parquet",
    "futures",
    "arrow-array",
    "chrono",
    "thiserror",
]
airtable_fdw = [
    "reqwest",
    "reqwest-middleware",
    "reqwest-retry",
    "serde_json",
    "serde",
    "url",
    "thiserror",
]
cognito_fdw = [
    "aws-sdk-cognitoidentityprovider",
    "aws-config",
    "reqwest",
    "reqwest-middleware",
    "reqwest-retry",
    "http",
    "serde_json",
    "tokio",
    "serde",
    "url",
    "thiserror",
    "chrono",
]
logflare_fdw = [
    "http",
    "reqwest",
    "reqwest-middleware",
    "reqwest-retry",
    "serde_json",
    "thiserror",
    "url",
]
auth0_fdw = [
    "reqwest",
    "reqwest-middleware",
    "reqwest-retry",
    "http",
    "serde_json",
    "serde",
    "url",
    "thiserror",
]
mssql_fdw = [
    "tiberius",
    "tokio",
    "tokio-util",
    "num-traits",
    "thiserror",
]
redis_fdw = [
    "redis",
    "serde_json",
    "thiserror",
]
<<<<<<< HEAD
wasm_fdw = [
    "wasmtime",
    "warg-client",
    "warg-protocol",
    "chrono",
    "dirs",
    "sha2",
    "hex",
    "thiserror",
    "anyhow",
    "reqwest",
    "reqwest-middleware",
    "reqwest-retry",
    "semver",
    "serde",
    "serde_json",
    "jwt-simple",
=======
notion_fdw = [
    "reqwest",
    "reqwest-middleware",
    "reqwest-retry",
    "http",
    "serde_json",
    "serde",
    "url",
    "thiserror",
>>>>>>> 1f680466
]
# Does not include helloworld_fdw because of its general uselessness
all_fdws = [
    "airtable_fdw",
    "bigquery_fdw",
    "clickhouse_fdw",
    "stripe_fdw",
    "firebase_fdw",
    "s3_fdw",
    "logflare_fdw",
    "auth0_fdw",
    "mssql_fdw",
    "redis_fdw",
    "cognito_fdw",
    "notion_fdw",
]

[dependencies]
pgrx = { version = "=0.11.3" }
#supabase-wrappers = "0.1"
supabase-wrappers = { path = "../supabase-wrappers", default-features = false }

# for clickhouse_fdw
clickhouse-rs = { git = "https://github.com/suharev7/clickhouse-rs", rev = "ecf28f4677", features = [
    "tls",
], optional = true }
chrono = { version = "0.4", optional = true }
chrono-tz = { version = "0.6", optional = true }


# for bigquery_fdw, firebase_fdw, airtable_fdw and etc.
gcp-bigquery-client = { version = "0.17.0", optional = true }
serde = { version = "1", optional = true }
serde_json = { version = "1.0.86", optional = true }
wiremock = { version = "0.5", optional = true }
futures = { version = "0.3", optional = true }

# for stripe_fdw, firebase_fdw, logflare_fdw and etc.
reqwest = { version = "0.11.20", features = ["json", "gzip"], optional = true }
reqwest-middleware = { version = "0.2.3", optional = true }
reqwest-retry = { version = "0.2.2", optional = true }

# for firebase_fdw
yup-oauth2 = { version = "8.0.0", optional = true }
regex = { version = "1", optional = true }

# for airtable_fdw, stripe_fdw
url = { version = "2.3", optional = true }

# for s3_fdw
aws-config = { version = "1.1.1", optional = true }
aws-sdk-s3 = { version = "1.11.0", optional = true }
aws-smithy-http = { version = "0.60.1", optional = true }
aws-smithy-runtime-api = { version = "1.1.1", optional = true }

# for cognito fdw
aws-sdk-cognitoidentityprovider = {version ="1.10.0", optional = true}


csv = { version = "1.2", optional = true }
tokio = { version = "1", features = ["full"], optional = true }
tokio-util = { version = "0.7", features = ["full"], optional = true }
async-compression = { version = "0.3.15", features = [
    "tokio",
    "bzip2",
    "gzip",
    "xz",
    "zlib",
], optional = true }
http = { version = "0.2", optional = true }
parquet = { version = "41.0.0", features = ["async"], optional = true }
arrow-array = { version = "41.0.0", optional = true }

# for mssql_fdw
tiberius = { version = "0.12.2", features = [
    "tds73",
    "native-tls",
    "chrono",
    "rust_decimal",
], optional = true }
num-traits = { version = "0.2.17", optional = true }

# for redis_fdw
redis = { version = "0.24.0", features = ["streams"], optional = true }

# for wasm_fdw
wasmtime = { version = "21.0.1", features = [
    "runtime",
    "cranelift",
    "component-model",
], default-features = false, optional = true }
warg-client = { version = "0.7.0", optional = true }
warg-protocol = { version = "0.7.0", optional = true }
semver = { version = "1.0.23", optional = true }
jwt-simple = { version = "0.12.9", optional = true }
dirs = { version = "5.0.1", optional = true }
sha2 = { version = "0.10.8", optional = true }
hex = { version = "0.4.3", optional = true }

thiserror = { version = "1.0.48", optional = true }
anyhow  = { version = "1.0.81", optional = true }

[dev-dependencies]
pgrx-tests = "=0.11.3"<|MERGE_RESOLUTION|>--- conflicted
+++ resolved
@@ -118,7 +118,6 @@
     "serde_json",
     "thiserror",
 ]
-<<<<<<< HEAD
 wasm_fdw = [
     "wasmtime",
     "warg-client",
@@ -136,7 +135,7 @@
     "serde",
     "serde_json",
     "jwt-simple",
-=======
+]
 notion_fdw = [
     "reqwest",
     "reqwest-middleware",
@@ -146,7 +145,6 @@
     "serde",
     "url",
     "thiserror",
->>>>>>> 1f680466
 ]
 # Does not include helloworld_fdw because of its general uselessness
 all_fdws = [
